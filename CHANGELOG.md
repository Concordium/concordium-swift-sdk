# Changelog

All notable changes to this project will be documented in this file.

The format is based on [Keep a Changelog](https://keepachangelog.com/en/1.1.0/),
and this project adheres to [Semantic Versioning](https://semver.org/spec/v2.0.0.html).

## [Unreleased]

### Added

<<<<<<< HEAD
- `AccountTransactionPayload` variants for all transactions valid from protocol version 7 and up and corresponding constructors for `AccountTransaction`.
- `WalletConnectSendTransactionParam` and `WalletConnectSignMessageParam` for decoding parameters received with walletconnect requests.
=======
- Support for all transactions relevant from protocol version 7 and onwards. This includes expanding `AccountTransactionPayload`
  with the necessary variants, and corresponding constructor functions for `AccountTransaction`.
>>>>>>> acf8898e

## [0.1.1] - 2024-04-29

### Added

- `AccountTransactionPayload.transfer(...)`: Add optional `memo` field for including a memo message in the transfer.

### Changed

- Renamed `IdentityIssuanceRequest` to `IdentityVerificationStatusRequest`.
- Renamed `IdentityRecoverRequest` to `IdentityRecoveryRequest` and changed it from being an alias
  of `HTTPRequest<Versioned<IdentityObject>>` to `HTTPRequest<IdentityRecoveryResponse>`,
  where `IdentityRecoveryResponse` is a new type that correctly decodes the error response if the recovery failed.

## [0.1.0] - 2024-04-26

First release of the SDK and an associated example CLI application.

Features:

- Creation and recovery of seed based identities.
- Creation and deployment of seed based credentials/accounts.
- Construction, signing, and sending of transfer transactions (without memo) from legacy or seed based accounts.
- Support for signing arbitrary binary messages.
- Support for decrypting and using accounts created using the legacy wallet.
- Utilities for working with amounts in CCD and fungible CIS-2 tokens.

Communication with the blockchain happens via the gRPC API except for info that's only available from Wallet Proxy.<|MERGE_RESOLUTION|>--- conflicted
+++ resolved
@@ -9,13 +9,9 @@
 
 ### Added
 
-<<<<<<< HEAD
-- `AccountTransactionPayload` variants for all transactions valid from protocol version 7 and up and corresponding constructors for `AccountTransaction`.
-- `WalletConnectSendTransactionParam` and `WalletConnectSignMessageParam` for decoding parameters received with walletconnect requests.
-=======
 - Support for all transactions relevant from protocol version 7 and onwards. This includes expanding `AccountTransactionPayload`
   with the necessary variants, and corresponding constructor functions for `AccountTransaction`.
->>>>>>> acf8898e
+- `WalletConnectSendTransactionParam` and `WalletConnectSignMessageParam` for decoding parameters received with walletconnect requests.
 
 ## [0.1.1] - 2024-04-29
 
