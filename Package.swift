--- conflicted
+++ resolved
@@ -3,11 +3,7 @@
 import PackageDescription
 
 let package = Package(
-<<<<<<< HEAD
-    name: "ConcordiumSwiftSDK",
-=======
     name: "ConcordiumSwiftSdk",
->>>>>>> 0a5af878
     platforms: [
         // To be kept in sync with README.
         .iOS(.v15),
@@ -15,50 +11,30 @@
     ],
     products: [
         .library(
-<<<<<<< HEAD
-            name: "ConcordiumSwiftSDK",
-            targets: ["ConcordiumSwiftSDK"]
-=======
             name: "ConcordiumSwiftSdk",
             targets: ["ConcordiumSwiftSdk"]
->>>>>>> 0a5af878
         ),
     ],
     dependencies: [
         .package(url: "https://github.com/anquii/Base58Check.git", from: "1.0.0"),
         .package(url: "https://github.com/grpc/grpc-swift.git", from: "1.15.0"),
         .package(url: "https://github.com/nicklockwood/SwiftFormat.git", exact: "0.53.0"),
-<<<<<<< HEAD
         .package(path: "./lib/crypto/ConcordiumWalletCrypto"),
-    ],
-    targets: [
-        .target(
-            name: "ConcordiumSwiftSDK",
-            dependencies: [
-                "Base58Check",
-                "ConcordiumWalletCrypto",
-=======
     ],
     targets: [
         .target(
             name: "ConcordiumSwiftSdk",
             dependencies: [
                 "Base58Check",
->>>>>>> 0a5af878
+                "ConcordiumWalletCrypto",
                 .product(name: "GRPC", package: "grpc-swift"),
                 "SwiftFormat",
             ]
         ),
         .testTarget(
-<<<<<<< HEAD
-            name: "ConcordiumSwiftSDKTests",
-            dependencies: [
-                "ConcordiumSwiftSDK",
-=======
             name: "ConcordiumSwiftSdkTests",
             dependencies: [
                 "ConcordiumSwiftSdk",
->>>>>>> 0a5af878
             ]
         ),
     ]
