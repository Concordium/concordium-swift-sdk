--- conflicted
+++ resolved
@@ -5,11 +5,7 @@
 let package = Package(
         name: "ConcordiumSwiftSDK",
         platforms: [
-<<<<<<< HEAD
-=======
             // To be kept in sync with README.
-            .macOS(.v10_15),
->>>>>>> b4e2b4f2
             .iOS(.v15),
             .macOS(.v10_15),
         ],
