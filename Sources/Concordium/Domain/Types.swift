--- conflicted
+++ resolved
@@ -131,7 +131,18 @@
     }
 }
 
-<<<<<<< HEAD
+extension BlockHash: Codable {
+    public init(from decoder: any Decoder) throws {
+        let container = try decoder.singleValueContainer()
+        value = try Data(hex: container.decode(String.self))
+    }
+
+    public func encode(to encoder: any Encoder) throws {
+        var container = encoder.singleValueContainer()
+        try container.encode(value.hex)
+    }
+}
+
 /// Represents the hash of the state of a block
 public struct StateHash: HashBytes, ToGRPC, FromGRPC, Equatable {
     typealias GRPC = Concordium_V2_StateHash
@@ -150,17 +161,6 @@
     /// - Throws: `ExactSizeError` if conversion could not be made
     static func fromGRPC(_ g: GRPC) throws -> Self {
         try Self(g.value)
-=======
-extension BlockHash: Codable {
-    public init(from decoder: any Decoder) throws {
-        let container = try decoder.singleValueContainer()
-        value = try Data(hex: container.decode(String.self))
-    }
-
-    public func encode(to encoder: any Encoder) throws {
-        var container = encoder.singleValueContainer()
-        try container.encode(value.hex)
->>>>>>> 4e34069e
     }
 }
 
@@ -784,7 +784,6 @@
     }
 }
 
-<<<<<<< HEAD
 /// Represents a protocol version of a Concordium blockchain
 public enum ProtocolVersion: FromGRPC {
     case protocolVersion1 // = 0
@@ -821,10 +820,9 @@
 public typealias Round = UInt64
 public typealias Epoch = UInt64
 public typealias GenesisIndex = UInt32
-=======
+
 public enum ModuleSchemaVersion: UInt8, Codable {
     case V0
     case V1
     case V2
-}
->>>>>>> 4e34069e
+}