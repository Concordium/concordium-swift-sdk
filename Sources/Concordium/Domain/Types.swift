--- conflicted
+++ resolved
@@ -414,34 +414,7 @@
 /// Represents a contract address on chain
 public typealias ContractAddress = ConcordiumWalletCrypto.ContractAddress
 
-<<<<<<< HEAD
-extension ContractAddress: FromGRPC, ToGRPC, @retroactive Codable {
-    public func encode(to encoder: any Encoder) throws {
-        try JSON(index: index, subindex: subindex).encode(to: encoder)
-    }
-
-    public init(from decoder: any Decoder) throws {
-        let container = try decoder.singleValueContainer()
-        let value = try container.decode(JSON.self)
-        self = .init(index: value.index, subindex: value.subindex)
-    }
-
-    struct JSON: Codable {
-        var index: UInt64
-        var subindex: UInt64
-=======
-extension ContractAddress: Serialize, Deserialize, FromGRPC, ToGRPC {
-    public func serializeInto(buffer: inout NIOCore.ByteBuffer) -> Int {
-        buffer.writeInteger(index) + buffer.writeInteger(subindex)
-    }
-
-    public static func deserialize(_ data: inout Cursor) -> ContractAddress? {
-        guard let index = data.parseUInt(UInt64.self),
-              let subindex = data.parseUInt(UInt64.self) else { return nil }
-        return Self(index: index, subindex: subindex)
->>>>>>> 40853350
-    }
-
+extension ContractAddress: FromGRPC, ToGRPC {
     func toGRPC() -> Concordium_V2_ContractAddress {
         var g = GRPC()
         g.index = index
@@ -454,7 +427,6 @@
     }
 }
 
-<<<<<<< HEAD
 extension ContractAddress: Serialize, Deserialize, ContractSerialize, ContractDeserialize {
     public func serialize(into buffer: inout NIOCore.ByteBuffer) -> Int {
         buffer.writeInteger(index) + buffer.writeInteger(subindex)
@@ -477,8 +449,6 @@
     }
 }
 
-extension ContractAddress: @retroactive CustomStringConvertible {
-=======
 extension ConcordiumWalletCrypto.ContractAddress: Swift.Codable {
     public func encode(to encoder: any Encoder) throws {
         try JSON(index: index, subindex: subindex).encode(to: encoder)
@@ -497,7 +467,6 @@
 }
 
 extension ConcordiumWalletCrypto.ContractAddress: Swift.CustomStringConvertible {
->>>>>>> 40853350
     public var description: String {
         "<\(index),\(subindex)>"
     }
