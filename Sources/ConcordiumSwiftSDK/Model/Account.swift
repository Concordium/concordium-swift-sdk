import Base58Check
import Foundation
<<<<<<< HEAD

enum AccountIdentifier {
    case address(AccountAddress)
    case credentialRegistrationId(CredentialRegistrationId)
    case index(AccountIndex)

    func toGrpcType() -> Concordium_V2_AccountIdentifierInput {
        switch self {
        case let .address(addr):
            var a = Concordium_V2_AccountAddress()
            a.value = addr.bytes
            var i = Concordium_V2_AccountIdentifierInput()
            i.address = a
            return i
        case let .credentialRegistrationId(id):
            var c = Concordium_V2_CredentialRegistrationId()
            c.value = id
            var i = Concordium_V2_AccountIdentifierInput()
            i.credID = c
            return i
        case let .index(idx):
            var a = Concordium_V2_AccountIndex()
            a.value = idx
            var i = Concordium_V2_AccountIdentifierInput()
            i.accountIndex = a
            return i
        }
    }
}
=======
>>>>>>> b4e2b4f2

private let accountAddressBase58CheckVersion: UInt8 = 1

struct AccountAddress {
    let bytes: Data // 32 bytes

<<<<<<< HEAD
    init(_ bytes: Data) {
        self.bytes = bytes
    }

=======
>>>>>>> b4e2b4f2
    /// Construct address from the standard representation (Base58Check).
    init(base58Check: String) throws {
        var bytes = try Base58Check().decode(string: base58Check)
        let version = bytes.removeFirst()
        if version != accountAddressBase58CheckVersion {
            throw GrpcError.unexpectedBase64CheckVersion(expected: accountAddressBase58CheckVersion, actual: version)
        }
        self.bytes = bytes // excludes initial version byte
    }
}

typealias SequenceNumber = UInt64

struct NextAccountSequenceNumber {
    let sequenceNumber: SequenceNumber
    let allFinal: Bool
}

typealias AccountIndex = UInt64
typealias CredentialRegistrationId = Data // 48 bytes
typealias Amount = UInt64
typealias CredentialIndex = UInt32
typealias ArCurve = Data
typealias AttributeKind = Data
typealias AccountThreshold = UInt32
typealias AccountEncryptionKey = String
typealias PublicKey = Data

func dateFromUnixTimeMillis(_ timestamp: UInt64) -> Date {
    Date(timeIntervalSince1970: TimeInterval(timestamp) / 1000)
}

struct Release {
    let timestamp: Date
    let amount: Amount
    let transactions: [TransactionHash]

    static func fromGrpcType(_ grpc: Concordium_V2_Release) -> Release {
        .init(
                timestamp: dateFromUnixTimeMillis(grpc.timestamp.value),
                amount: grpc.amount.value,
                transactions: grpc.transactions.map {
                    $0.value
                }
        )
    }
}

struct AccountReleaseSchedule {
    let total: Amount
    let schedule: [Release]

    static func fromGrpcType(_ grpc: Concordium_V2_ReleaseSchedule) -> AccountReleaseSchedule {
        .init(total: grpc.total.value, schedule: grpc.schedules.map {
            .fromGrpcType($0)
        })
    }
}

struct Versioned<V> {
    let version: UInt32
    let value: V
}

typealias KeyIndex = UInt32
typealias VerifyKey = PublicKey
typealias SignatureThreshold = UInt32
typealias IpIdentity = UInt32
typealias AttributeTag = UInt32
typealias Threshold = UInt32
typealias ArIdentity = UInt32

extension VerifyKey {
    static func fromGrpcType(_ grpc: Concordium_V2_AccountVerifyKey) -> VerifyKey? {
        switch grpc.key {
        case nil:
            return nil
        case let .ed25519Key(d):
            return d
        }
    }
}

struct CredentialPublicKeys {
    let keys: [KeyIndex: VerifyKey]
    let threshold: SignatureThreshold

    static func fromGrpcType(_ grpc: Concordium_V2_CredentialPublicKeys) throws -> CredentialPublicKeys {
        CredentialPublicKeys(
                keys: try grpc.keys.mapValues {
                    try VerifyKey.fromGrpcType($0) ?? {
                        throw GrpcError.requiredValueMissing("credential public keys")
                    }()
                },
                threshold: grpc.threshold.value
        )
    }
}

struct YearMonth {
    let year: UInt32
    let month: UInt32

    static func fromGrpcType(_ grpc: Concordium_V2_YearMonth) -> YearMonth {
        YearMonth(year: grpc.year, month: grpc.month)
    }
}

struct Policy<A> {
    let validTo: YearMonth
    let policyVec: [AttributeTag: A]
}

struct InitialCredentialDeploymentValues<C, A> {
    let credAccount: CredentialPublicKeys
    let regId: C
    let ipIdentity: IpIdentity
    let policy: Policy<A>
}

typealias ChainArData<C> = Data // differs from Rust

struct CredentialDeploymentValues<C, A> {
    let credKeyInfo: CredentialPublicKeys
    let ipIdentity: IpIdentity
    let threshold: Threshold
    let arData: [ArIdentity: ChainArData<C>]
}

typealias PedersenCommitment<C> = C

struct CredentialDeploymentCommitments<C> {
    let cmmPrf: PedersenCommitment<C>
    let cmmCredCounter: PedersenCommitment<C>
    let cmmMaxAccounts: PedersenCommitment<C>
    let cmmAttributes: [AttributeTag: PedersenCommitment<C>]
    let cmmIdCredSecSharingCoeff: [PedersenCommitment<C>]
}

enum AccountCredentialWithoutProofs<C, A> {
    case initial(InitialCredentialDeploymentValues<C, A>)
    case normal(CredentialDeploymentValues<C, A>, CredentialDeploymentCommitments<C>)

    static func fromGrpcType(_ cred: Concordium_V2_AccountCredential) throws -> AccountCredentialWithoutProofs<ArCurve, AttributeKind>? {
        switch cred.credentialValues {
        case nil:
            return nil
        case let .initial(v):
            return .initial(
                    InitialCredentialDeploymentValues(
                            credAccount: try .fromGrpcType(v.keys),
                            regId: v.credID.value,
                            ipIdentity: v.ipID.value,
                            policy: Policy(
                                    validTo: .fromGrpcType(v.policy.validTo),
                                    policyVec: v.policy.attributes
                            )
                    )
            )
        case let .normal(v):
            return .normal(
                    CredentialDeploymentValues(
                            credKeyInfo: try .fromGrpcType(v.keys),
                            ipIdentity: v.ipID.value,
                            threshold: v.arThreshold.value,
                            arData: v.arData.mapValues {
                                $0.encIDCredPubShare
                            }
                    ),
                    CredentialDeploymentCommitments(
                            cmmPrf: v.commitments.prf.value,
                            cmmCredCounter: v.commitments.credCounter.value,
                            cmmMaxAccounts: v.commitments.maxAccounts.value,
                            cmmAttributes: v.commitments.attributes.mapValues {
                                $0.value
                            },
                            cmmIdCredSecSharingCoeff: v.commitments.idCredSecSharingCoeff.map {
                                $0.value
                            }
                    )
            )
        }
    }
}

typealias EncryptedAmount<C> = Data // is 'C' in Rust impl but the API returns Data

struct AccountEncryptedAmount {
    let selfAmount: EncryptedAmount<ArCurve>
    let startIndex: UInt64
    let aggregatedAmount: Data?
    let incomingAmounts: [EncryptedAmount<ArCurve>]

    static func fromGrpcType(_ grpc: Concordium_V2_EncryptedBalance) -> AccountEncryptedAmount {
        AccountEncryptedAmount(
                selfAmount: grpc.selfAmount.value,
                startIndex: grpc.startIndex,
                aggregatedAmount: grpc.aggregatedAmount.value,
                incomingAmounts: grpc.incomingAmounts.map {
                    $0.value
                }
        )
    }
}

// TODO: Check out Java SDK for this...
typealias BakerElectionVerifyKey = PublicKey
typealias BakerSignatureVerifyKey = PublicKey
typealias BakerAggregationVerifyKey = PublicKey

typealias BakerId = AccountIndex

struct BakerInfo {
    let bakerId: BakerId
    let bakerElectionVerifyKey: BakerElectionVerifyKey
    let bakerSignatureVerifyKey: BakerSignatureVerifyKey
    let bakerAggregationVerifyKey: BakerAggregationVerifyKey

    static func fromGrpcType(_ grpc: Concordium_V2_BakerInfo) -> BakerInfo {
        BakerInfo(
                bakerId: grpc.bakerID.value,
                bakerElectionVerifyKey: grpc.electionKey.value,
                bakerSignatureVerifyKey: grpc.signatureKey.value,
                bakerAggregationVerifyKey: grpc.aggregationKey.value
        )
    }
}

enum StakePendingChange {
    case reduceStake(newStake: Amount, effectiveTime: Date)
    case removeStake(effectiveTime: Date)

    static func fromGrpcType(_ grpc: Concordium_V2_StakePendingChange) -> StakePendingChange? {
        switch grpc.change {
        case nil:
            return nil
        case let .reduce(r):
            return .reduceStake(newStake: r.newStake.value, effectiveTime: dateFromUnixTimeMillis(r.effectiveTime.value))
        case let .remove(r):
            return .removeStake(effectiveTime: dateFromUnixTimeMillis(r.value))
        }
    }
}

struct AmountFraction {
    let partsPerHundredThousand: UInt32

    static func fromGrpcType(_ grpc: Concordium_V2_AmountFraction) -> AmountFraction {
        AmountFraction(partsPerHundredThousand: grpc.partsPerHundredThousand)
    }
}

enum OpenStatus: Int {
    case openForAll = 0
    case closedForNew = 1
    case closedForAll = 2

    static func fromGrpcType(_ grpc: Concordium_V2_OpenStatus) -> OpenStatus {
        OpenStatus(rawValue: grpc.rawValue)!
    }
}

struct CommissionRates {
    let finalization: AmountFraction
    let baking: AmountFraction
    let transaction: AmountFraction

    static func fromGrpcType(_ grpc: Concordium_V2_CommissionRates) -> CommissionRates {
        CommissionRates(
                finalization: .fromGrpcType(grpc.finalization),
                baking: .fromGrpcType(grpc.baking),
                transaction: .fromGrpcType(grpc.transaction)
        )
    }
}

struct BakerPoolInfo {
    let openStatus: OpenStatus
    let metadataUrl: String
    let commissionRates: CommissionRates

    static func fromGrpcType(_ grpc: Concordium_V2_BakerPoolInfo) -> BakerPoolInfo {
        BakerPoolInfo(
                openStatus: .fromGrpcType(grpc.openStatus),
                metadataUrl: grpc.url,
                commissionRates: .fromGrpcType(grpc.commissionRates)
        )
    }
}

enum DelegationTarget {
    case passive
    case baker(BakerId)

    static func fromGrpcType(_ grpc: Concordium_V2_DelegationTarget) -> DelegationTarget? {
        switch grpc.target {
        case nil:
            return nil
        case .passive:
            return .passive
        case let .baker(b):
            return .baker(b.value)
        }
    }
}

enum AccountStakingInfo {
    case baker(
            stakedAmount: Amount,
            restakeEarnings: Bool,
            bakerInfo: BakerInfo,
            pendingChange: StakePendingChange?,
            poolInfo: BakerPoolInfo?
    )
    case delegated(
            stakedAmount: Amount,
            restakeEarnings: Bool,
            delegationTarget: DelegationTarget,
            pendingChange: StakePendingChange?
    )

    static func fromGrpcType(_ grpc: Concordium_V2_AccountStakingInfo) throws -> AccountStakingInfo? {
        switch grpc.stakingInfo {
        case nil:
            return nil
        case let .baker(b):
            return .baker(
                    stakedAmount: b.stakedAmount.value,
                    restakeEarnings: b.restakeEarnings,
                    bakerInfo: .fromGrpcType(b.bakerInfo),
                    pendingChange: .fromGrpcType(b.pendingChange),
                    poolInfo: b.hasPoolInfo ? .fromGrpcType(b.poolInfo) : nil
            )
        case let .delegator(d):
            return .delegated(
                    stakedAmount: d.stakedAmount.value,
                    restakeEarnings: d.restakeEarnings,
                    delegationTarget: try .fromGrpcType(d.target) ?? {
                        throw GrpcError.requiredValueMissing("delegation target")
                    }(),
                    pendingChange: .fromGrpcType(d.pendingChange)
            )
        }
    }
}

struct AccountInfo {
    let accountNonce: SequenceNumber
    let accountAmount: Amount
    let accountReleaseSchedule: AccountReleaseSchedule
    let accountCredentials: [CredentialIndex: Versioned<AccountCredentialWithoutProofs<ArCurve, AttributeKind>>]
    let accountThreshold: AccountThreshold
    let accountEncryptedAmount: AccountEncryptedAmount
    let accountEncryptionKey: PublicKey
    let accountIndex: AccountIndex
    let accountStake: AccountStakingInfo?
    let accountAddress: AccountAddress

    static func fromGrpcType(_ grpc: Concordium_V2_AccountInfo) throws -> AccountInfo {
        AccountInfo(
                accountNonce: grpc.sequenceNumber.value,
                accountAmount: grpc.amount.value,
                accountReleaseSchedule: AccountReleaseSchedule.fromGrpcType(grpc.schedule),
                accountCredentials: try grpc.creds.mapValues {
                    Versioned<AccountCredentialWithoutProofs<ArCurve, AttributeKind>>(
                            version: 0, // same as in Rust SDK
                            value: try .fromGrpcType($0) ?? {
                                throw GrpcError.requiredValueMissing("credential values")
                            }()
                    )
                },
                accountThreshold: grpc.threshold.value,
                accountEncryptedAmount: AccountEncryptedAmount.fromGrpcType(grpc.encryptedBalance),
                accountEncryptionKey: grpc.encryptionKey.value,
                accountIndex: grpc.index.value,
                accountStake: try .fromGrpcType(grpc.stake),
                accountAddress: AccountAddress(grpc.address.value)
        )
    }
}<|MERGE_RESOLUTION|>--- conflicted
+++ resolved
@@ -1,6 +1,5 @@
 import Base58Check
 import Foundation
-<<<<<<< HEAD
 
 enum AccountIdentifier {
     case address(AccountAddress)
@@ -30,21 +29,16 @@
         }
     }
 }
-=======
->>>>>>> b4e2b4f2
 
 private let accountAddressBase58CheckVersion: UInt8 = 1
 
 struct AccountAddress {
     let bytes: Data // 32 bytes
 
-<<<<<<< HEAD
     init(_ bytes: Data) {
         self.bytes = bytes
     }
 
-=======
->>>>>>> b4e2b4f2
     /// Construct address from the standard representation (Base58Check).
     init(base58Check: String) throws {
         var bytes = try Base58Check().decode(string: base58Check)
