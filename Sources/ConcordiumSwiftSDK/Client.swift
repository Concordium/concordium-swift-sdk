--- conflicted
+++ resolved
@@ -10,48 +10,13 @@
         grpc = Concordium_V2_QueriesNIOClient(channel: channel)
     }
 
-<<<<<<< HEAD
-    private func getBlockHashInput(blockHash: BlockHash?) -> Concordium_V2_BlockHashInput {
-        if let blockHash {
-            var h = Concordium_V2_BlockHash()
-            h.value = blockHash
-            var b = Concordium_V2_BlockHashInput()
-            b.given = h
-            return b
-        } else {
-            var b = Concordium_V2_BlockHashInput()
-            b.lastFinal = Concordium_V2_Empty()
-            return b
-        }
-    }
-
-    func getCryptographicParameters(at block: BlockIdentifier) async -> EventLoopFuture<CryptographicParameters> {
-        return grpc
-            .getCryptographicParameters(block.toGrpcType())
-            .response
-            .map { v in
-                CryptographicParameters(
-                    onChainCommitmentKey: v.onChainCommitmentKey.hexadecimalString(),
-                    bulletproofGenerators: v.bulletproofGenerators.hexadecimalString(),
-                    genesisString: v.genesisString
-                )
-            }
-    }
-
-    func getNextAccountSequenceNumber(forAddress address: AccountAddress) -> EventLoopFuture<NextAccountSequenceNumber?> {
-        var grpcAddress = Concordium_V2_AccountAddress()
-        grpcAddress.value = address
-        return grpc.getNextAccountSequenceNumber(grpcAddress).response.map { res in
-            NextAccountSequenceNumber(sequenceNumber: res.sequenceNumber.value, allFinal: res.allFinal)
-        }
-=======
     func getCryptographicParameters(at block: BlockIdentifier) async throws -> CryptographicParameters {
         let req = block.toGrpcType()
         let res = try await grpc.getCryptographicParameters(req).response.get()
         return CryptographicParameters(
-                onChainCommitmentKey: res.onChainCommitmentKey.hexadecimalString(),
-                bulletproofGenerators: res.bulletproofGenerators.hexadecimalString(),
-                genesisString: res.genesisString
+            onChainCommitmentKey: res.onChainCommitmentKey.hexadecimalString(),
+            bulletproofGenerators: res.bulletproofGenerators.hexadecimalString(),
+            genesisString: res.genesisString
         )
     }
 
@@ -60,9 +25,8 @@
         req.value = address.bytes
         let res = try await grpc.getNextAccountSequenceNumber(req).response.get()
         return NextAccountSequenceNumber(
-                sequenceNumber: res.sequenceNumber.value,
-                allFinal: res.allFinal
+            sequenceNumber: res.sequenceNumber.value,
+            allFinal: res.allFinal
         )
->>>>>>> 6bd04be1
     }
 }