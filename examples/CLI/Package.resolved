--- conflicted
+++ resolved
@@ -47,7 +47,6 @@
     },
     {
       "identity" : "concordium-wallet-crypto-swift",
-<<<<<<< HEAD
       "kind" : "remoteSourceControl",
       "location" : "https://github.com/Concordium/concordium-wallet-crypto-swift.git",
       "state" : {
@@ -57,8 +56,6 @@
     },
     {
       "identity" : "console-kit",
-=======
->>>>>>> 8f033d3c
       "kind" : "remoteSourceControl",
       "location" : "https://github.com/vapor/console-kit.git",
       "state" : {
@@ -87,7 +84,7 @@
     {
       "identity" : "mnemonicswift",
       "kind" : "remoteSourceControl",
-      "location" : "https://github.com/Electric-Coin-Company/MnemonicSwift",
+      "location" : "https://github.com/Electric-Coin-Company/MnemonicSwift.git",
       "state" : {
         "revision" : "716a2c32ac2bbd8a1499ac834077df42b75edc85",
         "version" : "2.2.4"
@@ -139,6 +136,15 @@
       }
     },
     {
+      "identity" : "swift-backtrace",
+      "kind" : "remoteSourceControl",
+      "location" : "https://github.com/swift-server/swift-backtrace.git",
+      "state" : {
+        "revision" : "80746bdd0ac8a7d83aad5d89dac3cbf15de652e6",
+        "version" : "1.3.4"
+      }
+    },
+    {
       "identity" : "swift-collections",
       "kind" : "remoteSourceControl",
       "location" : "https://github.com/apple/swift-collections.git",
@@ -267,7 +273,7 @@
     {
       "identity" : "vapor",
       "kind" : "remoteSourceControl",
-      "location" : "https://github.com/vapor/vapor",
+      "location" : "https://github.com/vapor/vapor.git",
       "state" : {
         "revision" : "11cdb29614a5c7f8c5289f3c97b3398c3d89b395",
         "version" : "4.92.5"
