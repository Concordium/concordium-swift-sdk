--- conflicted
+++ resolved
@@ -18,7 +18,6 @@
 
     // Construct identity creation request and start verification.
     let cryptoParams = try await client.cryptographicParameters(block: .lastFinal)
-<<<<<<< HEAD
     print("Preparing identity issuance request.")
     let identityRequestBuilder = SeedBasedIdentityRequestBuilder(
         seed: seed,
@@ -29,10 +28,7 @@
         index: identityIndex,
         anonymityRevocationThreshold: anonymityRevocationThreshold
     )
-    let identityStatusURL = try issueIdentitySync(reqJSON, identityProvider) { issuanceStartURL, requestJSON in
-=======
-    let statusURL = try issueIdentitySync(seed, cryptoParams, identityProvider, identityIndex, anonymityRevocationThreshold) { issuanceStartURL, requestJSON in
->>>>>>> d1f1d590
+    let statusURL = try issueIdentitySync(reqJSON, identityProvider) { issuanceStartURL, requestJSON in
         // The URL to be invoked when once the ID verification process has started (i.e. once the data has been filled in).
         let callbackURL = URL(string: "concordiumwallet-example://identity-issuer/callback")!
 
@@ -43,11 +39,7 @@
         return todoAwaitCallbackWithVerificationPollingURL()
     }
 
-<<<<<<< HEAD
-    let res = try await todoAwaitVerification(identityStatusURL)
-=======
     let res = try await todoAwaitVerification(statusURL)
->>>>>>> d1f1d590
     if case let .success(identity) = res {
         print("Identity issued successfully: \(identity))")
     } else {
@@ -83,12 +75,7 @@
 }
 
 func todoAwaitVerification(_ request: IdentityVerificationStatusRequest) async throws -> IdentityVerificationResult {
-<<<<<<< HEAD
     // Dummy impl that simply blocks the thread and periodically polls the verification status.
-=======
-    // Block the thread, periodically polling for the verification status.
-    // Return the result once it's no longer "pending" (i.e. the result is non-nil).
->>>>>>> d1f1d590
     while true {
         let status = try await request.send(session: URLSession.shared)
         if let r = status.result {
